#!/usr/bin/env python3

# This script runs the Inform 6 compiler many times, testing for memory
# overflow conditions. It uses the I6 source files in the src directory.
# It also assumes that there's a usable Inform binary in the current
# directory. (If not, supply a --binary argument.)
#
# To run: "python runtest.py".
#
# This currently works on MacOSX only. It uses the "libgmalloc" debugging
# library available on OSX. (Type "man libgmalloc".) It could be adapted
# to other debugging-malloc libraries, but you'd have to adjust the
# magic environment variables, and maybe the stderr parsing.
#
# Memory settings not yet tested:
#
# NUM_ATTR_BYTES
# DICT_WORD_SIZE
# DICT_CHAR_SIZE (glulx)
# HASH_TAB_SIZE
# MAX_LINK_DATA_SIZE
# MAX_TRANSCRIPT_SIZE

# Settings that don't result in compiler memory allocations, so they don't
# need to be tested here:
#
# MEMORY_MAP_EXTENSION
# MAX_STACK_SIZE

import sys
import os
import re
import hashlib
import signal
import subprocess
import optparse

popt = optparse.OptionParser(usage='runtest.py [options] [tests...]')

popt.add_option('-b', '--binary',
    action='store', dest='binary', default='./inform',
    help='path to Inform binary (default: ./inform)')
popt.add_option('--underflow',
    action='store_true', dest='underflow',
    help='guard against array underflow (rather than overflow)')
popt.add_option('--alignment',
    action='store', type=int, dest='alignment', default=1,
    help='align allocation on N-byte boundaries (must be 1, 4, or 16; default is 1)')
popt.add_option('--stdout',
    action='store_true', dest='stdout',
    help='display stdout for every compile')
popt.add_option('--stderr',
    action='store_true', dest='stderr',
    help='display stderr for every compile')
popt.add_option('--checksum',
    action='store_true', dest='checksum',
    help='display checksum for every compile')
popt.add_option('-l', '--list',
    action='store_true', dest='listtests',
    help='display list of tests')
popt.add_option('--vital',
    action='store_true', dest='vital',
    help='abort all tests on the first error')

(opts, args) = popt.parse_args()

testname = '???'
errorlist = []

def compile(srcfile, destfile=None,
            glulx=False, zversion=None, versiondirective=False,
            includedir=None, moduledir=None,
            memsettings={}, define={},
            debug=False, strict=True,
            economy=False, makeabbrevs=False,
            debugfile=False,
            bigmem=False,
            makemodule=False, usemodules=False):
    """Perform one Inform compile, and return a Result object.

    By default, this compiles to the Inform default target (z5). You
    can pass zversion=N or Glulx=True to build a different target.
    If the source file has Includes, supply the include path as includedir.
    The memsettings (now a misnomer) can include any "$FOO=..." compiler
    setting.
    The define map defines numeric constants for the source.
    
    Other switches:
    - debug turns on DEBUG mode (-D)
    - strict=False turns off STRICT mode (-~S)
    - economy turns on economy (abbreviation) mode (-e)
    - makeabbrevs generates abbreviations (-u)
    - debugfile generates gameinfo.dbg (-k)
    - bigmem turns on large-memory (odd-even) mode for V6/7 (-B)
    - makemodule generates a .m5 link module (-M)
    - usemodules uses modules for verblibm/parserm (-U)
    - versiondirective indicates that the source file has a "Version"
        directive, so the compiler does not need the -vN switch
    """
    argls = [ opts.binary ]
    if includedir:
        argls.append('+include_path='+includedir)
    if moduledir:
        argls.append('+module_path='+moduledir)
    argls.append('+code_path=build')

    # Arguments which will be displayed in the results.
    showargs = []
    
    if glulx:
        showargs.append('-G')
    elif zversion and not versiondirective:
        showargs.append('-v%d' % (zversion,))
    for (key, val) in list(memsettings.items()):
        showargs.append('$%s=%s' % (key, val))
    for (key, val) in list(define.items()):
        if val is None:
            showargs.append('$#%s' % (key,))
        else:
            showargs.append('$#%s=%d' % (key, val))
    if debug:
        showargs.append('-D')
    if not strict:
        showargs.append('-~S')
    if economy:
        showargs.append('-e')
    if makeabbrevs:
        showargs.append('-u')
    if debugfile:
        showargs.append('-k')
        showargs.append('+debugging_name=build/gameinfo.dbg')
    if bigmem:
        showargs.append('-B')
    if makemodule:
        showargs.append('-M')
    if usemodules:
        showargs.append('-U')
        
    argls.extend(showargs)

    # Final arguments.
    argls.append('-w')
    argls.append(os.path.join('src', srcfile))
    print('Running:', ' '.join(argls))

    env = dict(os.environ)
    env['DYLD_INSERT_LIBRARIES'] = '/usr/lib/libgmalloc.dylib'
    
    if opts.alignment == 4:
        env['MALLOC_WORD_SIZE'] = '1'
    elif opts.alignment == 16:
        env['MALLOC_VECTOR_SIZE'] = '1'
    else:
        env['MALLOC_STRICT_SIZE'] = '1'
        
    if (opts.underflow):
        env['MALLOC_PROTECT_BEFORE'] = '1'
    
    run = subprocess.Popen(argls, env=env,
                           stdout=subprocess.PIPE, stderr=subprocess.PIPE)
    (stdout, stderr) = run.communicate()
    stdout = stdout.decode()
    stderr = stderr.decode()
    res = Result(run.returncode, stdout, stderr, srcfile=srcfile, destfile=destfile, args=showargs, zversion=zversion, glulx=glulx, makemodule=makemodule)

    print('...%s' % (res,))
    if (opts.stdout):
        print('--- stdout:')
        print(stdout)
        print('---')
    if (opts.stderr):
        print('--- stderr:')
        print(stderr)
        print('---')
    return res

class Result:
    """Result: Represents the result of an Inform compile.

    The compile() function constructs one of these. The constructor will
    note an error if there's anything blatantly wrong (like a segfault).
    Then the test function can call is_ok() or is_memsetting() to check
    that the result is as expected.
    """
    
    SIGNAL = 'signal'
    OK = 'ok'
    ERROR = 'error'
    
    def __init__(self, retcode, stdout, stderr, srcfile=None, destfile=None, args=[], zversion=None, glulx=False, makemodule=False):
        self.srcfile = srcfile
        self.args = args
        self.glulx = glulx
        self.zversion = zversion
        self.status = None
        self.filename = None
        self.signame = None
        self.warnings = 0
        self.errors = 0
        self.memsetting = None
        self.abbreviations = []

        if destfile is not None:
            self.filename = os.path.join('build', destfile)
        elif srcfile is not None:
            val, _, suffix = srcfile.rpartition('.')
            if suffix != 'inf':
                raise Exception('srcfile is not a .inf file')
            suffix = ''
            if not glulx:
                if not makemodule:
                    suffix = '.z'
                else:
                    suffix = '.m'
                if zversion:
                    suffix += '%d' % (zversion,)
                else:
                    suffix += '5'
            else:
                suffix = '.ulx'
            self.filename = os.path.join('build', val+suffix)
        
        if (retcode < 0):
            signame = 'SIG???'
            for key in dir(signal):
                if (key.startswith('SIG') and getattr(signal, key) == -retcode):
                    signame = key
                    break
            self.status = Result.SIGNAL
            self.signame = signame
            error(self, 'Run ended with signal %s' % (signame,))
        else:
            lines = stderr.split('\n')
            for ln in lines:
                inheader = True
                if ('GuardMalloc[' in ln):
                    if (inheader):
                        if re.match('GuardMalloc[^:]*: version [0-9.]*', ln):
                            inheader = False
                        continue
                    error(self, 'Apparent libgmalloc error ' + ln)
            
            lines = stdout.split('\n')
            outlines = 0
            for ln in lines:

                match = re.match(r'Abbreviate "([^"]*)";', ln)
                if match:
                    self.abbreviations.append(match.group(1))
                    continue
                
                match = re.match(r'(?:"[^"]*", )?line (\d+)(?:[:] [(]"[^"]*"[)])?: Error:', ln)
                if (match):
                    # Errors are counted from the "Compiled" line, not here
                    # Check for a recognized error
                    err = ln[ match.end() : ].strip()
                    if err.startswith('Too many local variables for a routine'):
                        if self.memsetting is None:
                            self.memsetting = 'MAX_LOCAL_VARIABLES'
                    if err.startswith('All 233 global variables'):
                        if self.memsetting is None:
                            self.memsetting = 'MAX_GLOBAL_VARIABLES'
                    if err.startswith('Only dynamic strings @00 to @'):
                        if self.memsetting is None:
                            self.memsetting = 'MAX_DYNAMIC_STRINGS'
                    if err.startswith('The number of abbreviations has exceeded'):
                        if self.memsetting is None:
                            self.memsetting = 'MAX_ABBREVS'
                    if err.startswith('Abbreviation too long'):
                        if self.memsetting is None:
                            self.memsetting = 'MAX_ABBREV_LENGTH'
                    if err.startswith('Name exceeds the maximum length'):
                        if self.memsetting is None:
                            self.memsetting = 'MAX_IDENTIFIER_LENGTH'
                    if err.startswith('An additive property has inherited so many values') or err.startswith('Limit (of 32 values) exceeded for property'):
                        if self.memsetting is None:
                            self.memsetting = 'MAX_PROP_LENGTH_ZCODE'
                    if re.match('^All [0-9]+ properties already declared', err):
                        if self.memsetting is None:
                            self.memsetting = 'MAX_COMMON_PROPS'
                    if err.startswith('\'If\' directives nested too deeply'):
                        if self.memsetting is None:
                            self.memsetting = 'MAX_IFDEF_STACK'
                    if err.startswith('At most 32 values can be given in a single \'switch\' case'):
                        if self.memsetting is None:
                            self.memsetting = 'MAX_SPEC_STACK'
                    if err.startswith('Short name of object'):
                        if self.memsetting is None:
                            self.memsetting = 'MAX_SHORT_NAME_LENGTH'
                    if err.startswith('Grammar version 1 cannot support more than 255 prepositions'):
                        if self.memsetting is None:
                            self.memsetting = 'MAX_PREPOSITIONS_GV1'
                    if err.startswith('Z-code is limited to 255 verbs'):
                        if self.memsetting is None:
                            self.memsetting = 'MAX_VERBS_ZCODE'
                    if err.startswith('Verb word is too long'):
                        if self.memsetting is None:
                            self.memsetting = 'MAX_VERB_WORD_SIZE'
                    continue

                match = re.match(r'.*.Compiler errors. should never occur.*', ln)
                if (match):
                    error(self, 'Compiler error')
                    continue
                
                match = re.match(r'(?:"[^"]*", )?line (\d+)(?:[:] [(]"[^"]*"[)])?: Fatal error:', ln)
                if (match):
                    outlines += 1
                    self.errors = 1
                    ln = ln[ match.end() : ].strip()
                    match = re.match('The memory setting (\S+)', ln)
                    if (match):
                        # This no longer occurs in Inform. We keep the check for testing older releases.
                        self.memsetting = match.group(1)
                    continue
                
                match = re.match(r'Compiled with (\d+) errors? and (\d+) suppressed warnings?(?: \(no output\))?', ln)
                if (match):
                    outlines += 1
                    self.errors = int(match.group(1))
                    self.warnings = int(match.group(2))
                    continue

                match = re.match(r'Compiled with (\d+) errors?(?: \(no output\))?', ln)
                if (match):
                    outlines += 1
                    self.errors = int(match.group(1))
                    continue
                
                match = re.match(r'Compiled with (\d+) suppressed warnings?', ln)
                if (match):
                    outlines += 1
                    self.warnings = int(match.group(1))
                    continue
                
                match = re.match('Compiled', ln)
                if (match):
                    error(self, 'Unmatched "Compiled" line in output: ' + ln)
                    continue

            if (outlines > 1):
                error(self, 'Too many "Compiled" lines in output')

            if (retcode == 0):
                self.status = Result.OK
                if (self.errors):
                    error(self, 'Run status zero despite %d errors' % (self.errors,))
            else:
                self.status = Result.ERROR
                if (not self.errors):
                    error(self, 'Run status nonzero despite no errors')

    def __str__(self):
        if (self.status == Result.SIGNAL):
            return '<Signal ' + self.signame + '>'
        if (self.status == Result.OK):
            res = '<Ok'
        else:
            res = '<Error'
        if (self.errors):
            res = res + ' (%d error%s)' % (self.errors, ('' if self.errors==1 else 's'),)
        if (self.warnings):
            res = res + ' (%d warning%s)' % (self.warnings, ('' if self.warnings==1 else 's'),)
        if (self.memsetting):
            res = res + ' (%s failed)' % (self.memsetting,)
        return res + '>'

    def canonical_checksum(self):
        """ Load a file and construct an MD5 checksum, allowing for
        differences in serial number and compiler version.
        """
        infl = open(self.filename, 'rb')
        dat = infl.read()
        infl.close()
        dat = bytearray(dat)
        
        if not self.glulx:
            if len(dat) < 64:
                raise Exception('Not a valid Z-code file')
            # Serial number
            dat[18:24] = b'\0\0\0\0\0\0'
            # Checksum
            dat[28:30] = b'\0\0'
            # Compiler version number (not part of the Z-spec, but always produced by Inform 6)
            dat[60:64] = b'\0\0\0\0'
        else:
            if len(dat) < 64:
                raise Exception('Not a valid Glulx file')
            # Checksum
            dat[32:36] = b'\0\0\0\0'
            # Compiler version number
            dat[44:48] = b'\0\0\0\0'
            # Serial number
            dat[54:60] = b'\0\0\0\0\0\0'

        return hashlib.md5(dat).hexdigest()

    def is_ok(self, md5=None, abbreviations=None, warnings=None):
        """ Assert that the compile was successful.
        If the md5 argument is passed, we check that the resulting binary
        matches.
        If the abbreviations argument passed, we check that the compile
        produced those abbreviations. (Not necessarily in the same order.)
        If the warnings argument is passed, we check that exactly that
        many warnings were generated.
        """
        if (self.status == Result.OK):
            if not os.path.exists(self.filename):
                error(self, 'Game file does not exist: %s' % (self.filename,))
                print('*** TEST FAILED ***')
                return False
            if md5 or opts.checksum:
                val = self.canonical_checksum()
                if opts.checksum:
                    print('--- checksum:', val)
                if md5 and val != md5:
                    error(self, 'Game file mismatch: %s is not %s' % (val, md5,))
                    print('*** TEST FAILED ***')
                    return False
            if abbreviations is not None:
                s1 = set(abbreviations)
                s2 = set(self.abbreviations)
                if s1 != s2:
                    error(self, 'Abbreviations list mismatch: missing %s, extra %s' % (list(s1-s2), list(s2-s1),))
                    print('*** TEST FAILED ***')
                    return False
            if warnings is not None:
                if self.warnings != warnings:
                    error(self, 'Warnings mismatch: expected %s but got %s' % (warnings, self.warnings,))
                    print('*** TEST FAILED ***')
                    return False
            return True
        error(self, 'Should be ok, but was: %s' % (self,))
        print('*** TEST FAILED ***')
        return False

    def is_memsetting(self, val):
        """ Assert that the compile threw a recognized error.
        This checks the *first* error recognized; see above.
        (This also checks the fatal "increase $SETTING" errors that
        Inform used to throw.)
        """
        if (self.status == Result.ERROR and self.memsetting == val):
            return True
        error(self, 'Should be error (%s), but was: %s' % (val, self,))
        print('*** TEST FAILED ***')
        return False

    def is_error(self, warnings=None):
        """ Assert that the compile failed, but *not* with an
        "increase $SETTING" error.
        """
        if (self.status == Result.ERROR and not self.memsetting):
            if warnings is not None:
                if self.warnings != warnings:
                    error(self, 'Warnings mismatch: expected %s but got %s' % (warnings, self.warnings,))
                    print('*** TEST FAILED ***')
                    return False
            return True
        error(self, 'Should be error, but was: %s' % (self,))
        print('*** TEST FAILED ***')
        return False

def set_testname(val):
    """Set the current test name. (Used for error output.)
    """
    global testname
    testname = val
    print()
    print('* Test:', testname)
    print()
    
def error(res, msg):
    """Note an error in the global error list.
    """
    label = '-'
    if res:
        label = res.srcfile
        if res.args:
            label += ' ' + ' '.join(res.args)
    errorlist.append( (testname, label, msg) )
    if opts.vital:
        raise Exception('aborting after one error')

# And now, the tests themselves.

def run_checksum_test():
    res = compile('minimal_test.inf')
    res.is_ok(md5='90866a483312a4359bc00db776e6eed4', warnings=0)

    res = compile('minimal_test.inf', zversion=3)
    res.is_ok(md5='6143c98e20a44d843c1a6fbe2c19ecae')

    res = compile('minimal_test.inf', zversion=4)
    res.is_ok(md5='f82709a196ebbefe109525084220c35a')

    res = compile('minimal_test.inf', zversion=5)
    res.is_ok(md5='90866a483312a4359bc00db776e6eed4')

    res = compile('minimal_test.inf', zversion=6)
    res.is_ok(md5='08b59209daa947437a5119b8060522ef')

    res = compile('minimal_test.inf', zversion=6, bigmem=True)
    res.is_ok(md5='e273d746baf6dac4324c95e45982bec0')

    res = compile('minimal_test.inf', zversion=7)
    res.is_ok(md5='26bd70faebf8c61638a736a72f57c7ad')

    res = compile('minimal_test.inf', zversion=7, bigmem=True)
    res.is_ok(md5='814c9ac5777674f1cc98f9a0cd22d6da')

    res = compile('minimal_test.inf', zversion=8)
    res.is_ok(md5='fa7fc9bbe032d27355b0fcf4fb4f2c53')

    res = compile('minimal_test.inf', glulx=True)
    res.is_ok(md5='6e647107c3b3c46fc9556da0330db3a6', warnings=0)
    
    res = compile('glulxercise.inf', glulx=True)
    res.is_ok(md5='f25137b77c5eccdd5345512da345b4bf', warnings=1)
    
    res = compile('i7-min-6G60.inf')
    res.is_ok(md5='0f709576e8bb4b82b375853c542c2251')

    res = compile('i7-min-6G60.inf', zversion=8)
    res.is_ok(md5='883f612b2ab1bbff03d410dd6572534d')

    res = compile('i7-min-6G60.inf', glulx=True)
    res.is_ok(md5='14f0fc72123d200cc30bfcacb07b17e0')

    res = compile('i7-min-6M62-z.inf', zversion=8)
    res.is_ok(md5='99c922d52a920da759ee5215a9af6e11')

    res = compile('i7-min-6M62-g.inf', glulx=True)
    res.is_ok(md5='fd771491440ca81e5eacffaf852a3749')

    res = compile('Advent.inf', includedir='i6lib-611')
    res.is_ok(md5='cc470ce365ce4a6dc7b27f4bfbcf71e1', warnings=0)

    res = compile('Advent.inf', includedir='i6lib-611', zversion=8)
    res.is_ok(md5='4575981f693b7295250924ea6ec08d04', warnings=0)

    res = compile('Advent.inf', includedir='i6lib-611', glulx=True)
    res.is_ok(md5='7ce3dff28d69de76801142d7e203e7ff', warnings=0)

    res = compile('Advent.inf', includedir='i6lib-611', zversion=8, strict=False)
    res.is_ok(md5='05d1df683eacae0afe021eeeab3575d4', warnings=0)

    res = compile('Advent.inf', includedir='i6lib-611', glulx=True, strict=False)
    res.is_ok(md5='8f5c09ed7e6b1709b254fddbb743d46d', warnings=0)

    res = compile('Advent.inf', includedir='i6lib-611', zversion=8, debug=True)
    res.is_ok(md5='d9f71e15b6772c897b3091ab53dca498', warnings=0)

    res = compile('Advent.inf', includedir='i6lib-611', glulx=True, debug=True)
    res.is_ok(md5='ddd599a31e2f817d54e1f47da52ab24c', warnings=0)

    res = compile('box_quote_test.inf', includedir='i6lib-611')
    res.is_ok(md5='9a51e6e4dcbdaa070462c4c5b15dd554', warnings=0)

    res = compile('cloak-metro84-v3test.inf', zversion=3, economy=False)
    res.is_ok(md5='ababc5d859ff8e49d93bf4347b71b7da', warnings=2)

    res = compile('cloak-metro84-v3test.inf', zversion=4, economy=False)
    res.is_ok(md5='a3d3e6fc2c79b6f8ece5c67d701a5dde', warnings=2)

    res = compile('cloak-metro84-v3test.inf', zversion=5, economy=False)
    res.is_ok(md5='b59a9f9e3ea8d84cbf5abde4e173d94a', warnings=2)

    res = compile('cloak-metro84-v3test.inf', zversion=3, economy=True)
    res.is_ok(md5='7e667b15b092dcb6307307d8ea8bba58', warnings=2)

    res = compile('cloak-metro84-v3test.inf', zversion=4, economy=True)
    res.is_ok(md5='7af3df8c3b76b00c391d6d1b473d9253', warnings=2)

    res = compile('cloak-metro84-v3test.inf', zversion=5, economy=True)
    res.is_ok(md5='084961232c71f60705343cdd1385febe', warnings=2)

    res = compile('library_of_horror.inf', includedir='punylib-16', zversion=3)
    res.is_ok(md5='0cef1ce737d5d849d93de48aed1ee289')

    res = compile('library_of_horror.inf', includedir='punylib-16', zversion=3, memsettings={'OMIT_UNUSED_ROUTINES':1})
    res.is_ok(md5='bc88b7d54273ea3313911736ddb869af')


def run_dict_test():
    res = compile('dict-size-v3test.inf', zversion=3)
    res.is_ok(md5='1be758056fc55b2c67f4dd1ce69e6dce')

    res = compile('dict-size-v3test.inf', zversion=5)
    res.is_ok(md5='09300a2de87d8f8fee3d5a79d151aff4')

    res = compile('dict-cutoff-v3test.inf', strict=False, zversion=3)
    res.is_ok(md5='a1e1de6b77a08070f474e5175f86be44')

    res = compile('dict-cutoff-v3test.inf', strict=False, zversion=4)
    res.is_ok(md5='24d79e2b61cd0303aefee138d4ac7072')

    res = compile('dict-cutoff-v3test.inf', strict=False, zversion=5)
    res.is_ok(md5='8ef389de3680e6959ac19ae4abcee86f')

    res = compile('dict-cutoff-alttest.inf', strict=False, zversion=4)
    res.is_ok(md5='96b7be57a011a6357149c29cf840de32')

    res = compile('dict-cutoff-alttest.inf', strict=False, zversion=5)
    res.is_ok(md5='7f00da7b281c32d2a2bf514eda1b7c39')

    res = compile('dict-cutoff-alttest.inf', strict=False, zversion=8)
    res.is_ok(md5='babab7a13980537b30e01d53885e4691')

    res = compile('max_dict_entries.inf')
    res.is_ok()

    res = compile('max_dict_entries.inf', glulx=True)
    res.is_ok()

    res = compile('dict-entry-size-test.inf', zversion=3, strict=False)
    res.is_ok(md5='ebb473013c5e137fe28660f15789a426')

    # The checksum here is different because the "Version 3" directive doesn't work perfectly
    res = compile('dict-entry-size-test.inf', zversion=3, strict=False, define={'EARLYDEF':None}, versiondirective=True)
    res.is_ok(md5='5166bc1780a8523e99aa1838258e6769')

    # Cannot put Version directive at the end
    res = compile('dict-entry-size-test.inf', zversion=3, strict=False, define={'LATEDEF':None}, versiondirective=True)
    res.is_error()

    # Warning about "Dictionary 'w' x y" directive
    res = compile('dict-entry-size-test.inf', zversion=3, strict=False, memsettings={'ZCODE_LESS_DICT_DATA':1}, define={'TRYDICT3':None})
    res.is_ok(warnings=1)

    res = compile('dict-entry-size-test.inf', zversion=3, strict=False, define={'TRYVERB':None})
    res.is_ok()

    # Cannot use GV1 with ZCODE_LESS_DICT_DATA
    res = compile('dict-entry-size-test.inf', zversion=3, strict=False, memsettings={'ZCODE_LESS_DICT_DATA':1}, define={'TRYVERB':None})
    res.is_error()

    res = compile('dict-entry-size-test.inf', zversion=3, strict=False, define={'TRYPAR3':None})
    res.is_ok()

    # Cannot use #dict_par3 with ZCODE_LESS_DICT_DATA
    res = compile('dict-entry-size-test.inf', zversion=3, strict=False, memsettings={'ZCODE_LESS_DICT_DATA':1}, define={'TRYPAR3':None})
    res.is_error()

    res = compile('dict-entry-size-test.inf', zversion=3, strict=False, memsettings={'ZCODE_LESS_DICT_DATA':1})
    res.is_ok(md5='5517a9819309e5812c255e46db12c199')

    res = compile('dict-entry-size-test.inf', zversion=5)
    res.is_ok(md5='170a513d6b237b44612bf039f27e11a6')

    res = compile('dict-entry-size-test.inf', zversion=5, memsettings={'ZCODE_LESS_DICT_DATA':1})
    res.is_ok(md5='6576bac38754f153d61912ce6b86420c')

    res = compile('Advent.inf', includedir='i6lib-611', memsettings={'ZCODE_LESS_DICT_DATA':1})
<<<<<<< HEAD
    res.is_ok(md5='2fd52ee834906823f37a760b83950aac', warnings=0)
=======
    res.is_ok(md5='b63eda6a53830520822d271355965226', warnings=0)

    res = compile('dict-sysconst-test.inf')
    res.is_ok(md5='9e7686c1d206eaedca2da668dbefaa1f')

>>>>>>> 90cb0666
    
def run_lexer_test():
    res = compile('long_identifier_test.inf')
    res.is_memsetting('MAX_IDENTIFIER_LENGTH')


def run_directives_test():
    res = compile('staticarraytest.inf')
    res.is_ok(md5='736f5df15951398ec41b0d05e4280cce')

    res = compile('staticarraytest.inf', glulx=True)
    res.is_ok(md5='45b07b21aa4ff3ba2563bdbfd134dd1a')

    res = compile('undefdirectivetest.inf')
    res.is_ok(md5='de2f2e32f82bf14a4178f3a992762e6b')

    res = compile('undefdirectivetest.inf', glulx=True)
    res.is_ok(md5='cb28a5edcd681dfde63e472ac2542a95')

    res = compile('replacerenametest.inf', includedir='src')
    res.is_ok(md5='20f77c3bc7002792f218a345f547b91c')

    res = compile('replacerenametest.inf', includedir='src', glulx=True)
    res.is_ok(md5='3626d00770bcb1c6c9adfe476f53f943')

    res = compile('replacerecursetest.inf')
    res.is_ok(md5='f9abd6adec9bd6cfdd215fccb1abf22b')

    res = compile('replacerecursetest.inf', glulx=True)
    res.is_ok(md5='e6ff7304a967ab9cae5b99da9e7a3df1')

    res = compile('dictflagtest.inf')
    res.is_ok(md5='494cc7406f0d8183e9c2621ab8c0d204')

    res = compile('dictflagtest.inf', glulx=True)
    res.is_ok(md5='438aead86360423e32aecb2dda8e2341')

    res = compile('actionextension.inf')
    res.is_ok(md5='8434dd954b155675ec9a853052b5a5bc')

    res = compile('actionextension.inf', glulx=True)
    res.is_ok(md5='a90ea20de4c538312842ef1c5a5ee932')

    res = compile('internaldirecttest.inf')
    res.is_ok(md5='7fad50ebab77f541f12e51eb864ad594')

    res = compile('internaldirecttest.inf', glulx=True)
    res.is_ok(md5='22cca3cefc0561f0d98bc1df0af70702')

    res = compile('ifelsedirecttest.inf')
    res.is_ok(md5='ebdbb9f121b45bcfc54a41c71d87c029')

    res = compile('ifelsedirecttest.inf', glulx=True)
    res.is_ok(md5='f920c5501f80336d480935297d5bbe69')

    res = compile('classordertest.inf')
    res.is_ok(md5='d065c980637c8531133e75bf040e1731')

    res = compile('classordertest.inf', glulx=True)
    res.is_ok(md5='2844efeeff5ff0842b7185a56e80f6dd')

    res = compile('classcopytest.inf')
    res.is_ok(md5='6dc016b201b6591501911ccac02e152c')

    res = compile('classcopytest.inf', glulx=True)
    res.is_ok(md5='22577a69f64377b8e4577a76eca578af')

    res = compile('forwardproptest.inf')
    res.is_ok(md5='d2a0621f1b3703523a9e0e00da8270d6')

    res = compile('forwardproptest.inf', strict=False)
    res.is_ok(md5='b181a2d7edd1d8188e0575767f53a886')

    res = compile('forwardproptest.inf', glulx=True)
    res.is_ok(md5='665d237c43611454965e1b680f12d596')

    res = compile('forwardproptest.inf', glulx=True, strict=False)
    res.is_ok(md5='5592d67a77e3fda229465e2c799fb213')

    res = compile('indivproptest.inf')
    res.is_ok(md5='fa04f51e34f31a52fb764fab498a620f')

    res = compile('indivproptest.inf', define={'DEF_INDIV1':None})
    res.is_ok(md5='fa04f51e34f31a52fb764fab498a620f')

    res = compile('indivproptest.inf', define={'DEF_INDIV2':None})
    res.is_ok(md5='3d4a3fdc6ff5ca44599c7b62f155c614')

    res = compile('indivproptest.inf', define={'DEF_INDIV1':None,'DEF_INDIV2':None})
    res.is_ok(md5='cde12cbf22e618d63a345a8995199686')

    res = compile('indivproptest.inf', glulx=True)
    res.is_ok(md5='4410158e75332c7439fc1e4e8b5d2b84')

    res = compile('indivproptest.inf', define={'DEF_INDIV1':None}, glulx=True)
    res.is_ok(md5='4410158e75332c7439fc1e4e8b5d2b84')

    res = compile('indivproptest.inf', define={'DEF_INDIV2':None}, glulx=True)
    res.is_ok(md5='19455e811e4744c90567dd59b22f2de4')

    res = compile('indivproptest.inf', define={'DEF_INDIV1':None,'DEF_INDIV2':None}, glulx=True)
    res.is_ok(md5='a63e3ffd63691e9684b59fec6e01fdcf')

    res = compile('indivproptest_2.inf')
    res.is_ok(md5='93d8d451f9d7fe20ee127c242e0a39bd', warnings=0)

    res = compile('indivproptest_2.inf', define={'LONG_PROP_WARN':None})
    res.is_ok(md5='93d8d451f9d7fe20ee127c242e0a39bd', warnings=1)

    res = compile('indivproptest_2.inf', glulx=True)
    res.is_ok(md5='7e0d5177b921138ddd71e55fa2f71112', warnings=0)

    res = compile('indivproptest_2.inf', define={'LONG_PROP_WARN':None}, glulx=True)
    res.is_ok(md5='7e0d5177b921138ddd71e55fa2f71112', warnings=1)


def run_debugflag_test():
    res = compile('no_debug_flag_test.inf')
    res.is_ok(warnings=0)

    res = compile('no_debug_flag_test.inf', debug=True, strict=False)
    res.is_error(warnings=1)

    res = compile('no_debug_flag_test.inf', debug=True)
    res.is_error(warnings=1)

    res = compile('no_debug_flag_test.inf', glulx=True)
    res.is_ok(warnings=0)

    # This case succeeds in Glulx because there's no INFIX code in the veneer.
    res = compile('no_debug_flag_test.inf', debug=True, strict=False, glulx=True)
    res.is_ok(warnings=0)

    res = compile('no_debug_flag_test.inf', debug=True, glulx=True)
    res.is_error(warnings=1)


def run_prune_test():
    res = compile('branchprune.inf')
    res.is_ok(md5='303481b4a16c36007753c5cc19e9297d')

    res = compile('branchprune.inf', glulx=True)
    res.is_ok(md5='ef13953c0b1b5bfa29503513109f7bc2')

    res = compile('branchprune.inf', define={ 'BAD_JUMPS':None })
    res.is_error()

    res = compile('branchprune.inf', define={ 'BAD_JUMPS':None }, glulx=True)
    res.is_error()

    res = compile('branchprune.inf', define={ 'BAD_JUMPS':None }, memsettings={'STRIP_UNREACHABLE_LABELS':0 })
    res.is_ok(md5='5dd38853c11d5cd79ba724db33d46ca3')

    res = compile('branchprune.inf', define={ 'BAD_JUMPS':None }, memsettings={'STRIP_UNREACHABLE_LABELS':0 }, glulx=True)
    res.is_ok(md5='bb3aa2a820a23e7ef3f37ced11d2313b')

    res = compile('tasksacktest.inf', includedir='i6lib-611')
    res.is_ok(md5='59faf1ec93ae5446155378dcc1ba27ff')

    res = compile('tasksacktest.inf', includedir='i6lib-611', define={ 'COMPILE_TASKS':None })
    res.is_ok(md5='315cc5042202891003f563183765b292')

    res = compile('tasksacktest.inf', includedir='i6lib-611', define={ 'COMPILE_SACK':None })
    res.is_ok(md5='9d73aa782649a17cf0499a139376e838')

    res = compile('tasksacktest.inf', includedir='i6lib-611', define={ 'COMPILE_SACK':None, 'COMPILE_TASKS':None })
    res.is_ok(md5='65e76ec9ee3deeec44f7a07391dfac87')

    res = compile('tasksacktest.inf', includedir='i6lib-611', glulx=True)
    res.is_ok(md5='9913b0988aa84e87a2b3f16e359af698')

    res = compile('tasksacktest.inf', includedir='i6lib-611', define={ 'COMPILE_TASKS':None }, glulx=True)
    res.is_ok(md5='62a59f140375aa82eaac72935e4c9462')

    res = compile('tasksacktest.inf', includedir='i6lib-611', define={ 'COMPILE_SACK':None }, glulx=True)
    res.is_ok(md5='8e13deb55165b3aa5a29a1050311694e')

    res = compile('tasksacktest.inf', includedir='i6lib-611', define={ 'COMPILE_SACK':None, 'COMPILE_TASKS':None }, glulx=True)
    res.is_ok(md5='a070fcb2c433b49e4c0f8ca2259d62c6')


def run_defineopt_test():
    res = compile('defineopttest.inf')
    res.is_ok(md5='ccb42f85b0f12fa19fc34ba46c6f91a9')

    res = compile('defineopttest.inf', debug=True)
    res.is_ok(md5='6f23ba9a571008507addca8d474adc68')

    res = compile('defineopttest.inf', define={ 'DEBUG':None })
    res.is_ok(md5='6f23ba9a571008507addca8d474adc68')

    res = compile('defineopttest.inf', define={ 'DEBUG':0 })
    res.is_ok(md5='6f23ba9a571008507addca8d474adc68')

    res = compile('defineopttest.inf', define={ 'FOO':26, 'BAR':-923, 'BAZ':None, 'QUUX':123, 'MUM':-1, 'NERTZ':99999 })
    res.is_ok(md5='6d114e7ba8015c04e3ccd9d9356ca12b')

    # Can't redefine a compiler constant
    res = compile('defineopttest.inf', define={ 'WORDSIZE':3 })
    res.is_error()

    # Symbols are case-insensitive
    res = compile('defineopttest.inf', define={ 'Wordsize':4 })
    res.is_error()

    # Can't redefine a global or other symbol type either
    res = compile('defineopttest.inf', define={ 'sw__var':None })
    res.is_error()

    res = compile('defineopttest.inf', define={ 'name':1 })
    res.is_error()

    # Can't define the same constant twice (symbols are case-insensitive!)
    res = compile('defineopttest.inf', define={ 'XFOO':1, 'xfoo':2 })
    res.is_error()

    # Redefining a constant to the same value is ok
    res = compile('defineopttest.inf', define={ 'WORDSIZE':2 })
    res.is_ok(md5='ccb42f85b0f12fa19fc34ba46c6f91a9')

    res = compile('defineopttest.inf', define={ 'XFOO':3, 'xfoo':3 })
    res.is_ok(md5='ccb42f85b0f12fa19fc34ba46c6f91a9')

    res = compile('defineopttest.inf', glulx=True)
    res.is_ok(md5='a4462c91fbabdafc3999bc7128ffda5c')

    res = compile('defineopttest.inf', glulx=True, debug=True)
    res.is_ok(md5='ba60f7883b7af76f05942aa92e348d87')

    res = compile('defineopttest.inf', glulx=True, define={ 'DEBUG':None })
    res.is_ok(md5='ba60f7883b7af76f05942aa92e348d87')

    res = compile('defineopttest.inf', glulx=True, define={ 'DEBUG':0 })
    res.is_ok(md5='ba60f7883b7af76f05942aa92e348d87')

    res = compile('defineopttest.inf', glulx=True, define={ 'Wordsize':4 })
    res.is_ok(md5='a4462c91fbabdafc3999bc7128ffda5c')


def run_fwconst_test():
    res = compile('fwconst_release_test.inf')
    res.is_error()

    res = compile('fwconst_release_test.inf', define={ 'FORWARD_CONSTANT':7 })
    res.is_ok()

    res = compile('fwconst_release_test.inf', glulx=True)
    res.is_error()

    res = compile('fwconst_release_test.inf', define={ 'FORWARD_CONSTANT':7 }, glulx=True)
    res.is_ok()

    res = compile('fwconst_version_test.inf', destfile='fwconst_version_test.z5')
    res.is_error()

    res = compile('fwconst_version_test.inf', destfile='fwconst_version_test.z3', define={ 'FORWARD_CONSTANT':3 })
    res.is_ok(md5='e8b044eaef2b489db9ab0a1cc0f2bc5f')

    res = compile('fwconst_version_test.inf', destfile='fwconst_version_test.z5', define={ 'FORWARD_CONSTANT':5 })
    res.is_ok(md5='90866a483312a4359bc00db776e6eed4')

    res = compile('fwconst_version_test.inf', destfile='fwconst_version_test.z8', define={ 'FORWARD_CONSTANT':8 })
    res.is_ok(md5='fa7fc9bbe032d27355b0fcf4fb4f2c53')

    res = compile('fwconst_version_test.inf', destfile='fwconst_version_test.z9', define={ 'FORWARD_CONSTANT':9 })
    res.is_error()

    res = compile('fwconst_dictionary_test.inf')
    res.is_error()

    res = compile('fwconst_dictionary_test.inf', define={ 'FORWARD_CONSTANT_A':1 })
    res.is_error()

    res = compile('fwconst_dictionary_test.inf', define={ 'FORWARD_CONSTANT_B':2 })
    res.is_error()

    res = compile('fwconst_dictionary_test.inf', define={ 'FORWARD_CONSTANT_A':1, 'FORWARD_CONSTANT_B':2 })
    res.is_ok()

    res = compile('fwconst_dictionary_test.inf', glulx=True)
    res.is_error()

    res = compile('fwconst_dictionary_test.inf', define={ 'FORWARD_CONSTANT_A':1 }, glulx=True)
    res.is_error()

    res = compile('fwconst_dictionary_test.inf', define={ 'FORWARD_CONSTANT_B':2 }, glulx=True)
    res.is_error()

    res = compile('fwconst_dictionary_test.inf', define={ 'FORWARD_CONSTANT_A':1, 'FORWARD_CONSTANT_B':2 }, glulx=True)
    res.is_ok()

    res = compile('fwconst_iftrue_test.inf')
    res.is_error()

    res = compile('fwconst_iftrue_test.inf', define={ 'FORWARD_CONSTANT_A':1 })
    res.is_error()

    res = compile('fwconst_iftrue_test.inf', define={ 'FORWARD_CONSTANT_B':1 })
    res.is_error()

    res = compile('fwconst_iftrue_test.inf', define={ 'FORWARD_CONSTANT_A':1, 'FORWARD_CONSTANT_B':1 })
    res.is_ok()

    res = compile('fwconst_iftrue_test.inf', glulx=True)
    res.is_error()

    res = compile('fwconst_iftrue_test.inf', define={ 'FORWARD_CONSTANT_A':0 }, glulx=True)
    res.is_error()

    res = compile('fwconst_iftrue_test.inf', define={ 'FORWARD_CONSTANT_B':0 }, glulx=True)
    res.is_error()

    res = compile('fwconst_iftrue_test.inf', define={ 'FORWARD_CONSTANT_A':0, 'FORWARD_CONSTANT_B':0 }, glulx=True)
    res.is_ok()


def run_modules_test():
    # parserm.inf and verblibm.inf are copies of the library header files in i6lib-611. (The test framework expects them to be in the src directory.)
    
    res = compile('parserm.inf', includedir='i6lib-611', moduledir='build', makemodule=True)
    res.is_ok(md5='20c77826387d640c508806d4f9e2fb0e')
    
    res = compile('verblibm.inf', includedir='i6lib-611', moduledir='build', makemodule=True)
    res.is_ok(md5='e557eb1f50620b213fcaf2a4ab8ad22a')

    # Now build Advent using the two modules we just generated.
    res = compile('Advent.inf', includedir='i6lib-611', moduledir='build', usemodules=True)
    res.is_ok(md5='3c3a2e780e8a6c5b6334bbcfd98d5abe')


def run_debugfile_test():
    res = compile('Advent.inf', includedir='i6lib-611', debugfile=True)
    res.is_ok(md5='cc470ce365ce4a6dc7b27f4bfbcf71e1', warnings=0)

    res = compile('Advent.inf', includedir='i6lib-611', debugfile=True, glulx=True)
    res.is_ok(md5='7ce3dff28d69de76801142d7e203e7ff', warnings=0)


def run_warnings_test():
    res = compile('typewarningtest.inf')
    res.is_ok(warnings=73)
    
    res = compile('typewarningtest.inf', glulx=True)
    res.is_ok(warnings=75)
    
    res = compile('or_warnings_test.inf')
    res.is_ok(warnings=11)
    
    res = compile('or_warnings_test.inf', glulx=True)
    res.is_ok(warnings=11)
    
    res = compile('or_condition_test.inf')
    res.is_ok(md5='04d4c51ead347b626bf34bfdb80ac81c', warnings=4)

    res = compile('or_condition_test.inf', glulx=True)
    res.is_ok(md5='97be08b47ad8b7566d9590944fd3fbdd', warnings=4)


def run_abbreviations_test():
    res = compile('max_abbrev_len_test.inf')
    res.is_memsetting('MAX_ABBREV_LENGTH')
    
    res = compile('short_abbrevs_test.inf')
    res.is_ok(warnings=4)

    
def run_make_abbreviations_test():
    res = compile('abbrevtest.inf', makeabbrevs=True)
    res.is_ok(abbreviations=['. ', ', ', '**]', "='@", ' the', 'tried to print (', 'string', 'objec', ' on something n', ' here', ' tha', "31'.^", 'ing', ' to ', 'tribute', '~ o', 'lass', 'ate', 'ther', 'which', 'for', ': 0', "16'", 'ave', 'loop', 'can', 'mber', 'tion', 'is n', 'cre', 'use', 'ed ', 'at ', 'or ', 'ot ', 'has', "00'", "01'", '-- ', 'est', 'er ', 'hall ', 'is ', 'in ', 'we ', 'ead', 'of ', 'out', 'rem', ' a ', 'not', 'nse', 'ove', ' de', ' to', ' it', ' wh', ' us', 'se ', 'de '], warnings=11)

    res = compile('long_abbrevtest.inf', makeabbrevs=True)
    res.is_ok(abbreviations=['. ', ', ', 'tring the likes of which may not have been seen in the text -- ', 'This is a long s'])

    res = compile('include_english.inf', includedir='i6lib-611', makeabbrevs=True)
    res.is_ok(abbreviations=['. ', ', ', 'You ', "'t ", 'ing ', '**]', 'The', 'That', 'you can', 'someth', '_to)', 'closed', 're ', 'bject', 'already ', 'But ', 's no', 'which ', ' to ', 'ing', 'can', "You'", 'ome', 'the', 'your', 'Command', 't of', 'achieve', 'Language', 'scrip', 'have', 'tion', 'ou aren', 'seem', 'nd ', 'you', 'at ', 'noth', 'see ', 'ose ', 'ed.', 'of ', 'ed ', 'ch ', 'ect', 'not ', 'Not', 'in ', 'read', 'would ', 'on ', 'You', 'ere.', 'int', 'provid', 'est', 'empt', 'lock', '~ or ', 'ight', 'is ', 've ', 'me ', 'first'])

    res = compile('include_english.inf', includedir='i6lib-611', makeabbrevs=True, memsettings={'MAX_ABBREVS':2})
    res.is_ok(abbreviations=['. ', ', '])

    res = compile('include_english.inf', includedir='i6lib-611', makeabbrevs=True, memsettings={'MAX_ABBREVS':10})
    res.is_ok(abbreviations=['. ', ', ', 'You ', "'t ", 'ing ', '**]', ' th', 'ou can', 'The', 'That'])

    res = compile('include_english.inf', includedir='i6lib-611', makeabbrevs=True, memsettings={'MAX_ABBREVS':20})
    res.is_ok(abbreviations=['. ', ', ', 'You ', '\'t ', 'ing ', '**]', 'The', 'That', 'you can', 'someth', ' th', ' you', ' on', 'ing', 'can', ' not', ' ha', ' of', ' seem', 'You\''])

    res = compile('include_english.inf', includedir='i6lib-611', makeabbrevs=True, memsettings={'MAX_ABBREVS':96})
    res.is_ok(abbreviations=['. ', ', ', 'You ', '\'t ', 'ing ', '**]', 'The', 'That', 'you can', 'someth', '_to)', 're ', 'closed', 'bject', 'But ', 's no', 'already ', 'which ', 'Command', 'script', ' to ', 'ing', 'can', 'You\'', 'ome', 'tion', 'the', 'your', 't of', 'achieve', 'Language', 'have', 'ou aren', 'Those', 'ou wan', 'this', 'provid', 'would', 'ter', 'unexpected', 'lock', 'nd ', 'you', 'at ', 'noth', 'of ', 'ed.', 'ed ', 'se ', 'ch ', 'is ', 'Not', 'not ', 'in ', 'seem', 'read', 'on ', 'You', 'ere.', 'est', 'er ', '~ or ', 'ight', 'first', 'int', 've ', 'see ', 'as ', 'ly ', 'ide ', 'ect', 'put ', 'en ', 'an ', 'lass ', 'ns ', 'record', 'It ', 'ent', '\'s ', 'off ', 'get ', 'nce ', 'I d', 'ort', 'le.', 'be ', 'wit', 'le ', 'ious ', 'gam', 'n\'t', 'off.', 'on.', ' th', ' on'])

    
def run_max_ifdef_stack():
    # Fixed limit; no memory setting to change.
    
    res = compile('max_ifdef_stack_32.inf')
    res.is_ok()

    res = compile('max_ifdef_stack_33.inf')
    res.is_memsetting('MAX_IFDEF_STACK')

def run_max_switch_case_values():
    # Fixed limit

    res = compile('max_switch_case_values.inf')
    res.is_ok()

    res = compile('max_switch_case_values.inf', define={ 'SWITCH_ERROR':0 })
    res.is_memsetting('MAX_SPEC_STACK')

    
def run_max_inclusion_depth():
    res = compile('max_inclusion_depth_test.inf', includedir='src/include')
    res.is_ok()
    
    res = compile('max_inclusion_depth_test.inf', includedir='src/include', glulx=True)
    res.is_ok()


def run_max_source_files():
    res = compile('max_source_files_test.inf', includedir='src/include')
    res.is_ok()
    
    res = compile('max_origsource_direct_test.inf')
    res.is_ok()
    

def run_max_unicode_chars_test():
    res = compile('max_unicode_chars_test.inf', glulx=True)
    res.is_ok()

    
def run_max_symbols():
    res = compile('max_symbols_test.inf')
    res.is_ok()
    
    res = compile('max_symbols_test.inf', glulx=True)
    res.is_ok()


def run_symbols_chunk_size():
    res = compile('max_symbols_test.inf')
    res.is_ok()
    
    res = compile('max_symbols_test.inf', glulx=True)
    res.is_ok()


def run_max_objects():
    res = compile('max_objects_test.inf')
    res.is_ok()

    res = compile('max_objects_test.inf', glulx=True)
    res.is_ok()

    res = compile('max_duplicate_objects_test.inf', glulx=True)
    res.is_ok()


def run_max_classes():
    res = compile('max_classes_test.inf')
    res.is_ok()

    res = compile('max_classes_test.inf', glulx=True)
    res.is_ok()


def run_max_arrays():
    res = compile('max_arrays_test.inf')
    res.is_ok()

    res = compile('max_arrays_test.inf', glulx=True)
    res.is_ok()

    res = compile('max_arrays_test_2.inf')
    res.is_ok()

    res = compile('max_arrays_test_2.inf', glulx=True)
    res.is_ok()

    res = compile('max_arrays_test_3.inf')
    res.is_ok()

    res = compile('max_arrays_test_3.inf', glulx=True)
    res.is_ok()


def run_max_prop_table_size():
    res = compile('max_prop_table_size_test.inf')
    res.is_ok()

    res = compile('max_prop_table_size_test.inf', glulx=True)
    res.is_ok()

    # Glulx uses this setting for individual properties too

    res = compile('max_indiv_prop_table_size_test.inf', glulx=True)
    res.is_ok()

    # A single large object can run into this setting too.
    
    res = compile('max_obj_prop_table_size_test.inf', glulx=True)
    res.is_ok()

    # So can a Z-code object's shortname.

    res = compile('large_object_short_name_test.inf')
    res.is_ok()

    res = compile('large_object_short_name_test_2.inf')
    res.is_memsetting('MAX_SHORT_NAME_LENGTH')


def run_max_common_prop_count():
    res = compile('max_common_props_test.inf')
    res.is_memsetting('MAX_COMMON_PROPS')

    res = compile('max_common_props_test.inf', zversion=3)
    res.is_memsetting('MAX_COMMON_PROPS')

    res = compile('max_common_props_test.inf', glulx=True)
    res.is_ok()

    res = compile('max_common_props_test_280.inf', glulx=True)
    res.is_memsetting('MAX_COMMON_PROPS')

    res = compile('max_common_props_test_280.inf', memsettings={'INDIV_PROP_START':283}, glulx=True)
    res.is_memsetting('MAX_COMMON_PROPS')

    res = compile('max_common_props_test_280.inf', memsettings={'INDIV_PROP_START':284}, glulx=True)
    res.is_ok()

    res = compile('common_props_plus_test.inf')
    res.is_ok()

    res = compile('common_props_plus_test.inf', define={ 'TOOMANY':0 })
    res.is_memsetting('MAX_COMMON_PROPS')


def run_max_indiv_prop_table_size():
    res = compile('max_indiv_prop_table_size_test.inf')
    res.is_ok()

    # Glulx does not use this setting, so no Glulx tests.

    
def run_max_obj_prop_table_size():
    res = compile('max_obj_prop_table_size_test.inf', glulx=True)
    res.is_ok()


def run_max_obj_prop_count():
    res = compile('max_obj_prop_count_test.inf', glulx=True)
    res.is_ok()

    res = compile('property_too_long.inf')
    res.is_memsetting('MAX_PROP_LENGTH_ZCODE')
    
    res = compile('property_too_long.inf', glulx=True)
    res.is_ok()
    
    res = compile('property_too_long_inherit.inf')
    res.is_memsetting('MAX_PROP_LENGTH_ZCODE')
    
    res = compile('property_too_long_inherit.inf', glulx=True)
    res.is_ok()
    

def run_max_global_variables():
    # In Z-code, at most 233 globals are available, and you can't raise the
    # limit.
    res = compile('max_global_variables_test.inf')
    res.is_ok()
    
    res = compile('max_global_variables_test_2.inf')
    res.is_memsetting('MAX_GLOBAL_VARIABLES')
    
    res = compile('max_global_variables_test_2.inf', glulx=True)
    res.is_ok()


def run_max_local_variables():
    # In Z-code, at most 15 locals are available, and you can't raise the
    # limit. In Glulx, at most 118.
    
    res = compile('max_local_variables_test_15.inf')
    res.is_ok()
    
    res = compile('max_local_variables_test_16.inf')
    res.is_memsetting('MAX_LOCAL_VARIABLES')

    res = compile('max_local_variables_test_16.inf', glulx=True)
    res.is_ok()

    res = compile('max_local_variables_test_31.inf', glulx=True)
    res.is_ok()

    res = compile('max_local_variables_test_32.inf', glulx=True)
    res.is_ok()

    res = compile('max_local_variables_test_118.inf', glulx=True)
    res.is_ok()

    res = compile('max_local_variables_test_119.inf', glulx=True)
    res.is_memsetting('MAX_LOCAL_VARIABLES')

    
def run_max_static_data():
    res = compile('max_static_data_test.inf')
    res.is_ok()

    res = compile('max_static_data_test.inf', glulx=True)
    res.is_ok()

    res = compile('max_static_data_test_2.inf')
    res.is_ok()

    res = compile('max_static_data_test_2.inf', glulx=True)
    res.is_ok()

    res = compile('max_static_data_test_3.inf')
    res.is_ok()

    res = compile('max_static_data_test_3.inf', glulx=True)
    res.is_ok()


def run_max_num_static_strings():
    # Glulx only

    res = compile('static_text_test.inf', glulx=True)
    res.is_ok()

    
def run_max_qtext_size():
    res = compile('max_static_strings_test.inf')
    res.is_ok()

    res = compile('max_static_strings_test.inf', glulx=True)
    res.is_ok()

    
def run_max_static_strings():
    # The compiler ensures that MAX_STATIC_STRINGS is (at least) twice
    # MAX_QTEXT_SIZE.
    
    res = compile('max_static_strings_test.inf', memsettings={'MAX_QTEXT_SIZE':8001})
    res.is_ok()

    res = compile('max_static_strings_test.inf', memsettings={'MAX_QTEXT_SIZE':8001}, glulx=True)
    res.is_ok()


def run_max_low_strings():
    # Only meaningful for Z-code.
    
    res = compile('max_low_strings_test.inf')
    res.is_ok()

    
def run_max_dynamic_strings():
    res = compile('max_dynamic_strings_test_at15.inf', memsettings={})
    res.is_ok()

    res = compile('max_dynamic_strings_test_at31.inf', memsettings={})
    res.is_ok()

    res = compile('max_dynamic_strings_test_at32.inf', memsettings={})
    res.is_memsetting('MAX_DYNAMIC_STRINGS')

    res = compile('max_dynamic_strings_test_at15.inf', glulx=True, memsettings={})
    res.is_ok()

    res = compile('max_dynamic_strings_test_at31.inf', glulx=True, memsettings={})
    res.is_ok()

    res = compile('max_dynamic_strings_test_at32.inf', glulx=True, memsettings={})
    res.is_ok()

    res = compile('max_dynamic_strings_test_at63.inf', glulx=True, memsettings={'MAX_DYNAMIC_STRINGS':64})
    res.is_ok()

    res = compile('max_dynamic_strings_test_at64.inf', glulx=True, memsettings={'MAX_DYNAMIC_STRINGS':64})
    res.is_memsetting('MAX_DYNAMIC_STRINGS')

    res = compile('max_dynamic_strings_test_str31.inf', memsettings={})
    res.is_ok()

    res = compile('max_dynamic_strings_test_str32.inf', memsettings={})
    res.is_memsetting('MAX_DYNAMIC_STRINGS')

    res = compile('max_dynamic_strings_test_str31.inf', glulx=True, memsettings={})
    res.is_ok()

    res = compile('max_dynamic_strings_test_str32.inf', glulx=True, memsettings={})
    res.is_ok()

    res = compile('max_dynamic_strings_test_str63.inf', glulx=True, memsettings={'MAX_DYNAMIC_STRINGS':64})
    res.is_ok()

    res = compile('max_dynamic_strings_test_str64.inf', glulx=True, memsettings={'MAX_DYNAMIC_STRINGS':64})
    res.is_memsetting('MAX_DYNAMIC_STRINGS')

    res = compile('max_dynamic_strings_test_at32.inf', memsettings={'MAX_DYNAMIC_STRINGS':33})
    res.is_ok()

    res = compile('max_dynamic_strings_test_at95.inf', memsettings={'MAX_DYNAMIC_STRINGS':95})
    res.is_memsetting('MAX_DYNAMIC_STRINGS')

    res = compile('max_dynamic_strings_test_at95.inf', memsettings={'MAX_DYNAMIC_STRINGS':96})
    res.is_ok()

    res = compile('max_dynamic_strings_test_str31.inf', memsettings={'MAX_ABBREVS':65})
    res.is_memsetting('MAX_DYNAMIC_STRINGS')

    res = compile('max_dynamic_strings_test_at31.inf', memsettings={'MAX_ABBREVS':65})
    res.is_memsetting('MAX_DYNAMIC_STRINGS')

    res = compile('max_dynamic_strings_test_at95.inf', memsettings={'MAX_ABBREVS':1})
    res.is_memsetting('MAX_DYNAMIC_STRINGS')

    res = compile('max_dynamic_strings_test_at95.inf', memsettings={'MAX_ABBREVS':0})
    res.is_ok()

    res = compile('max_dynamic_strings_test_str64.inf', memsettings={'MAX_ABBREVS':31})
    res.is_ok()

    res = compile('max_dynamic_strings_test_str32.inf', glulx=True, memsettings={'MAX_DYNAMIC_STRINGS':32})
    res.is_memsetting('MAX_DYNAMIC_STRINGS')

    res = compile('max_dynamic_strings_test_at32.inf', glulx=True, memsettings={'MAX_DYNAMIC_STRINGS':32})
    res.is_memsetting('MAX_DYNAMIC_STRINGS')

    res = compile('max_dynamic_strings_test_str64.inf', glulx=True, memsettings={'MAX_DYNAMIC_STRINGS':65})
    res.is_ok()

    res = compile('max_dynamic_strings_test_at99.inf', glulx=True, memsettings={'MAX_DYNAMIC_STRINGS':99})
    res.is_memsetting('MAX_DYNAMIC_STRINGS')

    res = compile('max_dynamic_strings_test_at99.inf', glulx=True, memsettings={})
    res.is_ok()

    
def run_max_abbrevs():
    res = compile('abbrevtest.inf')
    res.is_ok(md5='037c643cd38396fc3870119bf49b69f6')
    
    res = compile('abbrevtest.inf', glulx=True)
    res.is_ok(md5='ab49bb2007e82436816831f36658d446')
    
    res = compile('abbrevtest.inf', economy=True)
    res.is_ok(md5='99be12467aea61fb46ee46143d903906')
    
    res = compile('abbrevtest.inf', glulx=True, economy=True)
    res.is_ok(md5='3bb3d7ef0a77294c14099e83b9770807')
    
    res = compile('Advent-abbrev.inf', includedir='i6lib-611')
    res.is_ok(md5='6f89678d15576c59e3e9d6c363e4c16d')
    
    res = compile('Advent-abbrev.inf', includedir='i6lib-611', glulx=True)
    res.is_ok(md5='62ae27e77478d1a7ce1722828a16e3f2')
    
    res = compile('Advent-abbrev.inf', includedir='i6lib-611', economy=True)
    res.is_ok(md5='16c89d3a4f42bb84f26c8eadb43c110e')
    
    res = compile('Advent-abbrev.inf', includedir='i6lib-611', glulx=True, economy=True)
    res.is_ok(md5='7f081314e6fdaa2612f971457f54bec5')
    
    res = compile('i7-min-6G60-abbrev.inf', zversion=8, economy=True)
    res.is_ok(md5='f36b9323d23607d7f5db97bc551201c0')
    
    res = compile('max_abbrevs_test_64.inf', memsettings={})
    res.is_ok()

    res = compile('max_abbrevs_test_64.inf', memsettings={'MAX_ABBREVS':63})
    res.is_memsetting('MAX_ABBREVS')

    res = compile('max_abbrevs_test_32.inf', memsettings={'MAX_ABBREVS':32})
    res.is_ok()

    res = compile('max_abbrevs_test_32.inf', memsettings={'MAX_ABBREVS':31})
    res.is_memsetting('MAX_ABBREVS')

    res = compile('max_abbrevs_test_96.inf', memsettings={'MAX_ABBREVS':96})
    res.is_ok()

    res = compile('max_abbrevs_test_96.inf', memsettings={'MAX_ABBREVS':95})
    res.is_memsetting('MAX_ABBREVS')

    res = compile('max_abbrevs_test_96.inf', memsettings={'MAX_DYNAMIC_STRINGS':0})
    res.is_ok()

    res = compile('max_abbrevs_test_96.inf', memsettings={'MAX_DYNAMIC_STRINGS':1})
    res.is_memsetting('MAX_ABBREVS')

    res = compile('max_abbrevs_test_100.inf', memsettings={'MAX_ABBREVS':96})
    res.is_memsetting('MAX_ABBREVS')

    res = compile('max_abbrevs_test_64.inf', glulx=True)
    res.is_ok()

    res = compile('max_abbrevs_test_32.inf', glulx=True)
    res.is_ok()

    res = compile('max_abbrevs_test_96.inf', glulx=True)
    res.is_ok()

    res = compile('max_abbrevs_test_100.inf', glulx=True)
    res.is_ok()


def run_max_verb_word_size():
    # Fixed limit; no memory setting to change.
    
    res = compile('max_verb_word_size.inf')
    res.is_ok()

    res = compile('max_verb_word_size_2.inf')
    res.is_memsetting('MAX_VERB_WORD_SIZE')
    
    res = compile('max_verb_word_size.inf', glulx=True)
    res.is_ok()

    res = compile('max_verb_word_size_2.inf', glulx=True)
    res.is_memsetting('MAX_VERB_WORD_SIZE')


def run_max_lines_per_verb():
    res = compile('max_lines_per_verb_32.inf')
    res.is_ok()

    res = compile('max_lines_per_verb_33.inf')
    res.is_ok()

    res = compile('max_lines_per_verb_40.inf')
    res.is_ok()

    res = compile('max_lines_per_verb_40.inf', glulx=True)
    res.is_ok()

    res = compile('max_lines_per_verb_extfirst.inf')
    res.is_ok()

    res = compile('max_lines_per_verb_extfirst.inf', glulx=True)
    res.is_ok()

    res = compile('max_lines_per_verb_extlast.inf')
    res.is_ok()

    res = compile('max_lines_per_verb_extlast.inf', glulx=True)
    res.is_ok()

    
def run_max_linespace():
    res = compile('max_linespace_test.inf')
    res.is_ok()

    
def run_max_verb_synonyms():
    res = compile('max_verb_synonyms_32.inf')
    res.is_ok()

    res = compile('max_verb_synonyms_33.inf')
    res.is_ok()
    
    
def run_max_verbs():
    res = compile('max_verbs.inf')
    res.is_ok()
    
    res = compile('max_verbs.inf', glulx=True)
    res.is_ok()
    
    res = compile('max_verbs_2.inf')
    res.is_memsetting('MAX_VERBS_ZCODE')
    
    res = compile('max_verbs_2.inf', glulx=True)
    res.is_ok()
    
    res = compile('max_verbs_3.inf')
    res.is_memsetting('MAX_VERBS_ZCODE')
    
    res = compile('max_verbs_3.inf', glulx=True)
    res.is_ok()
    
    
def run_max_actions():
    res = compile('max_actions.inf')
    res.is_ok()

    res = compile('max_actions.inf', glulx=True)
    res.is_ok()

    res = compile('max_grammar_routines_test.inf')
    res.is_ok()

    # Glulx uses Grammar__Version 2, so the grammar_token_routine table is not used.
    res = compile('max_grammar_routines_test.inf', glulx=True)
    res.is_ok()

    
def run_max_adjectives():
    res = compile('max_adjectives.inf')
    res.is_ok()

    # Glulx uses Grammar__Version 2, so adjectives are not used.
    res = compile('max_adjectives.inf', glulx=True)
    res.is_ok()

    res = compile('max_adjectives_2.inf')
    res.is_ok()

    res = compile('max_adjectives_2.inf', glulx=True)
    res.is_ok()

    res = compile('max_adjectives_256.inf')
    res.is_memsetting('MAX_PREPOSITIONS_GV1')

    res = compile('max_adjectives_256.inf', define={ 'USE_GV2':0 })
    res.is_ok()

    res = compile('max_adjectives_256.inf', glulx=True)
    res.is_ok()

    
def run_max_expression_nodes():
    res = compile('max_expression_nodes_test.inf')
    res.is_ok()

    res = compile('max_expression_nodes_test.inf', glulx=True)
    res.is_ok()

    res = compile('max_expression_nodes_test_2.inf')
    res.is_ok()

    res = compile('max_expression_nodes_test_2.inf', glulx=True)
    res.is_ok()

    res = compile('max_expression_nodes_test_3.inf')
    res.is_ok()

    res = compile('max_expression_nodes_test_3.inf', glulx=True)
    res.is_ok()


def run_max_labels():
    res = compile('max_labels_test.inf')
    res.is_ok()
    
    res = compile('max_labels_test.inf', glulx=True)
    res.is_ok()


def run_max_zcode_size():
    res = compile('large_opcode_text_test.inf', memsettings={'MAX_QTEXT_SIZE':8001})
    res.is_ok()

    res = compile('max_zcode_size_test.inf')
    res.is_ok()

    res = compile('max_zcode_size_test.inf', glulx=True)
    res.is_ok()


def run_omit_unused_routines():
    res = compile('i7-min-6G60.inf', memsettings={'OMIT_UNUSED_ROUTINES':1})
    res.is_ok()
    res.is_ok(md5='8377aa4e1b25c39648f9bf525623b080')

    res = compile('i7-min-6G60.inf', memsettings={'OMIT_UNUSED_ROUTINES':1}, glulx=True)
    res.is_ok()
    res.is_ok(md5='1e3ff0aa9673a982da2c206d55a1ab4c')

    res = compile('strip_func_test.inf', memsettings={'OMIT_UNUSED_ROUTINES':1})
    res.is_ok()
    res.is_ok(md5='07bd8dcf2c8f3a8e544a53584e417ad2')

    res = compile('strip_func_test.inf', memsettings={'OMIT_UNUSED_ROUTINES':1}, glulx=True)
    res.is_ok()
    res.is_ok(md5='5ebeba63f77407fc175f00055f565933')

    

test_catalog = [
    ('CHECKSUM', run_checksum_test),
    ('DICT', run_dict_test),
    ('LEXER', run_lexer_test),
    ('DIRECTIVES', run_directives_test),
    ('PRUNE', run_prune_test),
    ('DEBUGFLAG', run_debugflag_test),
    ('DEFINEOPT', run_defineopt_test),
    ('FWCONST', run_fwconst_test),
    ('MODULES', run_modules_test),
    ('DEBUGFILE', run_debugfile_test),
    ('WARNINGS', run_warnings_test),
    ('ABBREVIATIONS', run_abbreviations_test),
    ('MAKE_ABBREVIATIONS', run_make_abbreviations_test),
    ('MAX_IFDEF_STACK', run_max_ifdef_stack),
    ('MAX_SWITCH_CASE_VALUES', run_max_switch_case_values),
    ('MAX_INCLUSION_DEPTH', run_max_inclusion_depth),
    ('MAX_SOURCE_FILES', run_max_source_files),
    ('MAX_UNICODE_CHARS', run_max_unicode_chars_test),
    ('MAX_SYMBOLS', run_max_symbols),
    ('SYMBOLS_CHUNK_SIZE', run_symbols_chunk_size),
    ('MAX_OBJECTS', run_max_objects),
    ('MAX_CLASSES', run_max_classes),
    ('MAX_ARRAYS', run_max_arrays),
    ('MAX_PROP_TABLE_SIZE', run_max_prop_table_size),
    ('MAX_COMMON_PROP_COUNT', run_max_common_prop_count),
    ('MAX_INDIV_PROP_TABLE_SIZE', run_max_indiv_prop_table_size),
    ('MAX_OBJ_PROP_TABLE_SIZE', run_max_obj_prop_table_size),
    ('MAX_OBJ_PROP_COUNT', run_max_obj_prop_count),
    ('MAX_GLOBAL_VARIABLES', run_max_global_variables),
    ('MAX_LOCAL_VARIABLES', run_max_local_variables),
    ('MAX_STATIC_DATA', run_max_static_data),
    ('MAX_NUM_STATIC_STRINGS', run_max_num_static_strings),
    ('MAX_QTEXT_SIZE', run_max_qtext_size),
    ('MAX_STATIC_STRINGS', run_max_static_strings),
    ('MAX_LOW_STRINGS', run_max_low_strings),
    ('MAX_DYNAMIC_STRINGS', run_max_dynamic_strings),
    ('MAX_ABBREVS', run_max_abbrevs),
    ('MAX_VERBS', run_max_verbs),
    ('MAX_VERB_WORD_SIZE', run_max_verb_word_size),
    ('MAX_VERB_SYNONYMS', run_max_verb_synonyms),
    ('MAX_LINES_PER_VERB', run_max_lines_per_verb),
    ('MAX_LINESPACE', run_max_linespace),
    ('MAX_ACTIONS', run_max_actions),
    ('MAX_ADJECTIVES', run_max_adjectives),
    ('MAX_EXPRESSION_NODES', run_max_expression_nodes),
    ('MAX_LABELS', run_max_labels),
    ('MAX_ZCODE_SIZE', run_max_zcode_size),
    ('OMIT_UNUSED_ROUTINES', run_omit_unused_routines),
    ]

test_map = dict(test_catalog)

if (opts.listtests):
    print('Tests in this suite:')
    for (key, func) in test_catalog:
        print(' ', key)
    sys.exit(-1)

if opts.alignment not in (1, 4, 16):
    print('Alignment must be 1, 4, or 16.')
    sys.exit(-1)

if not os.path.exists(opts.binary):
    print('Inform binary not found:', opts.binary)
    sys.exit(-1)

if not os.path.exists('build'):
    os.mkdir('build')

if (not args):
    args = [ key for (key, func) in test_catalog ]

for key in args:
    key = key.upper()
    set_testname(key)
    func = test_map.get(key)
    if (not func):
        error(None, 'No such test!')
        continue
    func()
    
print()

if (not errorlist):
    print('All tests passed.')
else:
    print('%d test failures!' % (len(errorlist),))
    for (test, label, msg) in errorlist:
        print('  %s (%s): %s' % (test, label, msg))
<|MERGE_RESOLUTION|>--- conflicted
+++ resolved
@@ -652,15 +652,11 @@
     res.is_ok(md5='6576bac38754f153d61912ce6b86420c')
 
     res = compile('Advent.inf', includedir='i6lib-611', memsettings={'ZCODE_LESS_DICT_DATA':1})
-<<<<<<< HEAD
     res.is_ok(md5='2fd52ee834906823f37a760b83950aac', warnings=0)
-=======
-    res.is_ok(md5='b63eda6a53830520822d271355965226', warnings=0)
 
     res = compile('dict-sysconst-test.inf')
     res.is_ok(md5='9e7686c1d206eaedca2da668dbefaa1f')
 
->>>>>>> 90cb0666
     
 def run_lexer_test():
     res = compile('long_identifier_test.inf')
